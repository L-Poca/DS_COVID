--- conflicted
+++ resolved
@@ -2,11 +2,7 @@
  "cells": [
   {
    "cell_type": "code",
-<<<<<<< HEAD
-   "execution_count": 2,
-=======
    "execution_count": 4,
->>>>>>> 8ba10ef6
    "id": "d7318083",
    "metadata": {},
    "outputs": [
