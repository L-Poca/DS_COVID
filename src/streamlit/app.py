--- conflicted
+++ resolved
@@ -1,5 +1,4 @@
 import streamlit as st
-<<<<<<< HEAD
 import sys
 import os
 import inspect
@@ -135,7 +134,6 @@
             st.rerun()
 else:
     st.error("Aucune page n'a été trouvée dans la structure de dossiers.")
-=======
 
 st.set_page_config(
     page_title="Démo Streamlit",
@@ -162,5 +160,4 @@
 """
 )
 
-st.balloons()
->>>>>>> 52fbe209
+st.balloons()